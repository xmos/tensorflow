#include "tensorflow/lite/c/common.h"
#include "tensorflow/lite/kernels/internal/tensor_ctypes.h"
#include "tensorflow/lite/kernels/kernel_util.h"
#include "tensorflow/lite/micro/kernels/kernel_util.h"
#include "tensorflow/lite/micro/kernels/xcore/xcore_custom_options.h"
#include "tensorflow/lite/micro/kernels/xcore/xcore_dispatcher.h"
#include "tensorflow/lite/micro/kernels/xcore/xcore_utils.h"

extern "C" {
#include "lib_nn/api/nn_operator.h"
}

namespace tflite {
namespace ops {
namespace micro {
namespace xcore {
namespace conv {

struct Conv2DOpData {
  Conv2DParams params;
  ExecutionPlan execution_plan;
  int stack_scratch_index;
  size_t stack_size;
  int weights_scratch_index;
  int bias_scratch_index;
};

// -------------------------------------------------------------------- //
// thread data type and worker functions
// -------------------------------------------------------------------- //

struct Conv2DThreadData {
  // TODO: none of these belong to this struct
  nn_image_t *Y;
  const nn_image_t *X;
  const nn_tensor_t *K;
  const nn_bso_block_t *BSO;
  const nn_image_params_t *x_image;
  const nn_image_params_t *y_image;
  const nn_window_params_t *window;   // not used by 1x1
  int8_t zero_point;                  // not used by 1x1
  nn_conv2d_depthwise_flags_e flags;  // only for depthwise

  nn_window_op_job_params_t job;
};

extern "C" {
ATTRIBUTE_THREAD_FUNCTION void conv2d_shallow_thread_worker(void *context) {
  Conv2DThreadData *td = (Conv2DThreadData *)context;
  conv2d_shallowin_ext(td->Y, td->X, td->K, td->BSO, td->zero_point,
                       td->x_image, td->y_image, td->window, &td->job,
                       CONV2D_SHALLOWIN_FLAG_SLICED_K);
}

ATTRIBUTE_THREAD_FUNCTION void conv2d_deep_thread_worker(void *context) {
  Conv2DThreadData *td = (Conv2DThreadData *)context;
  conv2d_deep_ext(td->Y, td->X, td->K, td->BSO, td->zero_point, td->x_image,
                  td->y_image, td->window, &td->job, CONV2D_DEEP_FLAG_SLICED_K);
}

ATTRIBUTE_THREAD_FUNCTION void conv2d_1x1_thread_worker(void *context) {
  Conv2DThreadData *td = (Conv2DThreadData *)context;

  // TODO: consider changing the kernel to unify this job struct
  nn_conv2d_1x1_job_params_t job;
  job.start = td->job.start;
  job.size.channels = td->job.size.channels;
  job.size.pixels = td->job.size.rows * td->job.size.cols;
  conv2d_1x1_ext(td->Y, td->X, td->K, td->BSO, td->x_image, td->y_image, &job,
                 CONV2D_1X1_FLAG_SLICED_K);
}

ATTRIBUTE_THREAD_FUNCTION void conv2d_depthwise_thread_worker(void *context) {
  Conv2DThreadData *td = (Conv2DThreadData *)context;
  conv2d_depthwise_ext(td->Y, td->X, td->K, td->BSO, td->zero_point,
                       td->x_image, td->y_image, td->window, &td->job,
                       td->flags);
}
}

// -------------------------------------------------------------------- //
// kernel types
// -------------------------------------------------------------------- //

enum class Conv2DKernelType {
  DEEP,
  SHALLOW,
  ONE_BY_ONE,
  DEPTHWISE,
};

template <Conv2DKernelType kernel_type>
struct Conv2DKernel {
  static inline const thread_function_t get_worker() {
    if (kernel_type == Conv2DKernelType::DEEP) {
      return conv2d_deep_thread_worker;
    } else if (kernel_type == Conv2DKernelType::SHALLOW) {
      return conv2d_shallow_thread_worker;
    } else if (kernel_type == Conv2DKernelType::ONE_BY_ONE) {
      return conv2d_1x1_thread_worker;
    } else if (kernel_type == Conv2DKernelType::DEPTHWISE) {
      return conv2d_depthwise_thread_worker;
    } else {
      UNSUPPORTED_KERNEL_TYPE(Conv2DKernelType);
    }
  };
  static inline void calculate_worker_stack_size(size_t &stack_size) {
    if (kernel_type == Conv2DKernelType::DEEP) {
      GET_THREAD_FUNCTION_STACKSIZE(stack_size, conv2d_deep_thread_worker);
    } else if (kernel_type == Conv2DKernelType::SHALLOW) {
      GET_THREAD_FUNCTION_STACKSIZE(stack_size, conv2d_shallow_thread_worker);
    } else if (kernel_type == Conv2DKernelType::ONE_BY_ONE) {
      GET_THREAD_FUNCTION_STACKSIZE(stack_size, conv2d_1x1_thread_worker);
    } else if (kernel_type == Conv2DKernelType::DEPTHWISE) {
      GET_THREAD_FUNCTION_STACKSIZE(stack_size, conv2d_depthwise_thread_worker);
    } else {
      UNSUPPORTED_KERNEL_TYPE(Conv2DKernelType);
    }
  };
};

// -------------------------------------------------------------------- //
// op function implementations
// -------------------------------------------------------------------- //

void *Init(TfLiteContext *context, const char *buffer, size_t length) {
  auto *op_data = reinterpret_cast<Conv2DOpData *>(
      context->AllocatePersistentBuffer(context, sizeof(Conv2DOpData)));
  op_data->stack_scratch_index = -1;
  op_data->stack_size = 0;
  op_data->weights_scratch_index = -1;
  op_data->bias_scratch_index = -1;

  // parse custom options
  TFLITE_DCHECK(buffer != nullptr);
  parse_custom_options(context, buffer, length, op_data->params,
                       &op_data->execution_plan);

  return op_data;
}

TfLiteStatus PrepareCommon(TfLiteContext *context, TfLiteNode *node) {
  TF_LITE_ENSURE_EQ(context, NumInputs(node), 3);
  TF_LITE_ENSURE_EQ(context, NumOutputs(node), 1);

  Conv2DOpData *op_data = reinterpret_cast<Conv2DOpData *>(node->user_data);

  TF_LITE_ENSURE_STATUS(request_scratch_if_needed(
      context, GetInput(context, node, 1), op_data->weights_scratch_index));
  TF_LITE_ENSURE_STATUS(request_scratch_if_needed(
      context, GetInput(context, node, 2), op_data->bias_scratch_index));

  return kTfLiteOk;
}

template <Conv2DKernelType kernel_type>
TfLiteStatus Prepare(TfLiteContext *context, TfLiteNode *node) {
  TF_LITE_ENSURE_STATUS(PrepareCommon(context, node));

  auto *op_data = reinterpret_cast<Conv2DOpData *>(node->user_data);

  // allocate the stack for thread workers
  Conv2DKernel<kernel_type>::calculate_worker_stack_size(op_data->stack_size);
  TF_LITE_ENSURE_STATUS(context->RequestScratchBufferInArena(
      context, op_data->stack_size * op_data->execution_plan.regions.GetSize(),
      &op_data->stack_scratch_index));

  if (kernel_type != Conv2DKernelType::ONE_BY_ONE) {
    auto const *weights = GetInput(context, node, 1);
    if (kernel_type == Conv2DKernelType::SHALLOW) {
      op_data->params.K_h = weights->dims->data[1];
    } else if (kernel_type == Conv2DKernelType::DEPTHWISE) {
      auto const *weights = GetInput(context, node, 1);
      op_data->params.K_h = weights->dims->data[0];
      op_data->params.K_w = weights->dims->data[1];
    } else if (kernel_type == Conv2DKernelType::DEEP) {
      op_data->params.K_h = weights->dims->data[1];
      op_data->params.K_w = weights->dims->data[2];
    }
  }

  return kTfLiteOk;
}

//**************************************
//**************************************
//**************************************
// Shallow
//**************************************
//**************************************
//**************************************
namespace shallow {

TfLiteStatus Eval(TfLiteContext *context, TfLiteNode *node) {
  const TfLiteEvalTensor *input = tflite::micro::GetEvalInput(context, node, 0);
  const TfLiteEvalTensor *weights =
      tflite::micro::GetEvalInput(context, node, 1);
  const TfLiteEvalTensor *bso = tflite::micro::GetEvalInput(context, node, 2);
  TfLiteEvalTensor *output = tflite::micro::GetEvalOutput(context, node, 0);

  const RuntimeShape input_shape = tflite::micro::GetTensorShape(input);
  const RuntimeShape weights_shape = tflite::micro::GetTensorShape(weights);
  const RuntimeShape output_shape = tflite::micro::GetTensorShape(output);

  Conv2DOpData *op = reinterpret_cast<Conv2DOpData *>(node->user_data);
  Dispatcher *dispatcher = GetDispatcher();

  // initialize the dispatcher
  char *stack = static_cast<char *>(
      context->GetScratchBuffer(context, op->stack_scratch_index));
  TFLITE_DCHECK(stack != nullptr);
  dispatcher->InitializeTasks(conv2d_shallow_thread_worker, stack,
                              op->stack_size);

  // create thread data
  int n_th = op->execution_plan.GetNumThreads();
  Conv2DThreadData thread_data[n_th];

  // setup params common to all thread workers
  nn_image_params_t in_image = {(uint32_t)input_shape.Dims(1),
                                (uint32_t)input_shape.Dims(2),
                                (uint32_t)input_shape.Dims(3)};
  nn_image_params_t out_image = {(uint32_t)output_shape.Dims(1),
                                 (uint32_t)output_shape.Dims(2),
                                 (uint32_t)weights_shape.Dims(0)};
  nn_window_params_t conv_window = {
      {(uint32_t)op->params.K_h, (uint32_t)op->params.K_w},
      {-op->params.pad.top, -op->params.pad.left},
      {op->params.stride_h, op->params.stride_w}};

  // load weights & bias scratch buffers (if necessary)
  int8_t *tK = nullptr;
  int16_t *tBSO = nullptr;
  size_t biases_src_offset = 0;
  size_t weights_src_offset = 0;
  size_t weights_fetch_size;

  if (op->weights_scratch_index >= 0) {
    tK = static_cast<int8_t *>(
        context->GetScratchBuffer(context, op->weights_scratch_index));
    TFLITE_DCHECK(tK != nullptr);
  }
  if (op->bias_scratch_index >= 0) {
    tBSO = static_cast<int16_t *>(
        context->GetScratchBuffer(context, op->bias_scratch_index));
    TFLITE_DCHECK(tBSO != nullptr);
  }

  for (int i_cg = 0; i_cg < op->execution_plan.changrps.GetSize(); i_cg++) {
    const ChannelGroup &changrp = op->execution_plan.changrps[i_cg];

    // fetch the weights and biases
    weights_fetch_size = input_shape.Dims(3) * weights_shape.Dims(1) *
                         weights_shape.Dims(2) * changrp.size;
    dispatcher->FetchBuffer(
        &tK, &tflite::micro::GetTensorData<int8_t>(weights)[weights_src_offset],
        weights_fetch_size);
    weights_src_offset += weights_fetch_size;
    dispatcher->FetchBuffer(
        (int8_t **)&tBSO,
        &tflite::micro::GetTensorData<int8_t>(bso)[biases_src_offset],
        bso_changrp_bytes);
    biases_src_offset += bso_changrp_bytes;

    // create tasks
    for (int i_rg = 0; i_rg < op->execution_plan.regions.GetSize(); i_rg++) {
      const RowColRegion &region = op->execution_plan.regions[i_rg];

<<<<<<< HEAD
      thread_data[i_rg].Y = (nn_image_t *)output->data.int8;
      thread_data[i_rg].X = (const nn_image_t *)input->data.int8;
      thread_data[i_rg].K = (const nn_tensor_t *)tK;
      thread_data[i_rg].BSO = (const nn_bso_block_t *)tBSO;
      thread_data[i_rg].zero_point = op->params.pad.zero_point;
      thread_data[i_rg].x_image = &in_image;
      thread_data[i_rg].y_image = &out_image;
      thread_data[i_rg].window = &conv_window;
      thread_data[i_rg].job = {{region.top, region.left, changrp.start},
                               {region.rows, region.cols, changrp.size}};
=======
      thread_data[i_rg].data.Y =
          tflite::micro::GetTensorData<nn_image_t>(output);
      thread_data[i_rg].data.X =
          tflite::micro::GetTensorData<nn_image_t>(input);
      thread_data[i_rg].data.K = (const nn_tensor_t *)tK;
      thread_data[i_rg].data.BSO = (const nn_bso_block_t *)tBSO;
      thread_data[i_rg].params.zero_point = op->params.pad.zero_point;
      thread_data[i_rg].params.x_image = &in_image;
      thread_data[i_rg].params.y_image = &out_image;
      thread_data[i_rg].params.window = &conv_window;
      thread_data[i_rg].params.job = {{region.top, region.left, changrp.start},
                                      {region.rows, region.cols, changrp.size}};
>>>>>>> 4379e14b
      dispatcher->AddTask(reinterpret_cast<void *>(&thread_data[i_rg]));
    }
    // start and wait for tasks to complete
    dispatcher->JoinTasks();
  }

  return kTfLiteOk;
}

}  // namespace shallow

//**************************************
//**************************************
//**************************************
// Conv2D_Deep
//**************************************
//**************************************
//**************************************
namespace deep {

TfLiteStatus Eval(TfLiteContext *context, TfLiteNode *node) {
  const TfLiteEvalTensor *input = tflite::micro::GetEvalInput(context, node, 0);
  const TfLiteEvalTensor *weights =
      tflite::micro::GetEvalInput(context, node, 1);
  const TfLiteEvalTensor *bso = tflite::micro::GetEvalInput(context, node, 2);
  TfLiteEvalTensor *output = tflite::micro::GetEvalOutput(context, node, 0);

  const RuntimeShape input_shape = tflite::micro::GetTensorShape(input);
  const RuntimeShape weights_shape = tflite::micro::GetTensorShape(weights);
  const RuntimeShape output_shape = tflite::micro::GetTensorShape(output);

  Conv2DOpData *op = reinterpret_cast<Conv2DOpData *>(node->user_data);
  Dispatcher *dispatcher = GetDispatcher();

  // initialize the dispatcher
  char *stack = static_cast<char *>(
      context->GetScratchBuffer(context, op->stack_scratch_index));
  TFLITE_DCHECK(stack != nullptr);
  dispatcher->InitializeTasks(conv2d_deep_thread_worker, stack, op->stack_size);

  // create thread data
  int n_th = op->execution_plan.GetNumThreads();
  Conv2DThreadData thread_data[n_th];

  // setup params common to all thread workers
  nn_image_params_t in_image = {(uint32_t)input_shape.Dims(1),
                                (uint32_t)input_shape.Dims(2),
                                (uint32_t)input_shape.Dims(3)};
  nn_image_params_t out_image = {(uint32_t)output_shape.Dims(1),
                                 (uint32_t)output_shape.Dims(2),
                                 (uint32_t)weights_shape.Dims(0)};
  nn_window_params_t conv_window = {
      {(uint32_t)op->params.K_h, (uint32_t)op->params.K_w},
      {-op->params.pad.top, -op->params.pad.left},
      {op->params.stride_h, op->params.stride_w}};

  // load weights & bias scratch buffers (if necessary)
  int8_t *tK = nullptr;
  int16_t *tBSO = nullptr;
  size_t weights_src_offset = 0;
  size_t weights_fetch_size;
  size_t biases_src_offset = 0;

  if (op->weights_scratch_index >= 0) {
    tK = static_cast<int8_t *>(
        context->GetScratchBuffer(context, op->weights_scratch_index));
    TFLITE_DCHECK(tK != nullptr);
  }
  if (op->bias_scratch_index >= 0) {
    tBSO = static_cast<int16_t *>(
        context->GetScratchBuffer(context, op->bias_scratch_index));
    TFLITE_DCHECK(tBSO != nullptr);
  }

  // create tasks
  for (int i_cg = 0; i_cg < op->execution_plan.changrps.GetSize(); i_cg++) {
    const ChannelGroup &changrp = op->execution_plan.changrps[i_cg];

    // fetch the weights and biases
    weights_fetch_size =
        input_shape.Dims(3) * op->params.K_h * op->params.K_w * changrp.size;
    dispatcher->FetchBuffer(
        &tK, &tflite::micro::GetTensorData<int8_t>(weights)[weights_src_offset],
        weights_fetch_size);
    weights_src_offset += weights_fetch_size;
    dispatcher->FetchBuffer(
        (int8_t **)&tBSO,
        &tflite::micro::GetTensorData<int8_t>(bso)[biases_src_offset],
        bso_changrp_bytes);
    biases_src_offset += bso_changrp_bytes;

    for (int i_rg = 0; i_rg < op->execution_plan.regions.GetSize(); i_rg++) {
      const RowColRegion &region = op->execution_plan.regions[i_rg];

<<<<<<< HEAD
      thread_data[i_rg].Y = (nn_image_t *)output->data.int8;
      thread_data[i_rg].X = (const nn_image_t *)input->data.int8;
      thread_data[i_rg].K = (const nn_tensor_t *)tK;
      thread_data[i_rg].BSO = (const nn_bso_block_t *)tBSO;
      thread_data[i_rg].zero_point = op->params.pad.zero_point;
      thread_data[i_rg].x_image = &in_image;
      thread_data[i_rg].y_image = &out_image;
      thread_data[i_rg].window = &conv_window;
      thread_data[i_rg].job = {{region.top, region.left, changrp.start},
                               {region.rows, region.cols, changrp.size}};
=======
      thread_data[i_rg].data.Y =
          tflite::micro::GetTensorData<nn_image_t>(output);
      thread_data[i_rg].data.X =
          tflite::micro::GetTensorData<nn_image_t>(input);
      thread_data[i_rg].data.K = (const nn_tensor_t *)tK;
      thread_data[i_rg].data.BSO = (const nn_bso_block_t *)tBSO;
      thread_data[i_rg].params.zero_point = op->params.pad.zero_point;
      thread_data[i_rg].params.x_image = &in_image;
      thread_data[i_rg].params.y_image = &out_image;
      thread_data[i_rg].params.window = &conv_window;
      thread_data[i_rg].params.job = {{region.top, region.left, changrp.start},
                                      {region.rows, region.cols, changrp.size}};
>>>>>>> 4379e14b
      dispatcher->AddTask(reinterpret_cast<void *>(&thread_data[i_rg]));
    }
    // start and wait for tasks to complete
    dispatcher->JoinTasks();
  }

  return kTfLiteOk;
}

}  // namespace deep

//**************************************
//**************************************
//**************************************
// 1x1
//**************************************
//**************************************
//**************************************
namespace n1x1 {

TfLiteStatus Eval(TfLiteContext *context, TfLiteNode *node) {
  const TfLiteEvalTensor *input = tflite::micro::GetEvalInput(context, node, 0);
  const TfLiteEvalTensor *weights =
      tflite::micro::GetEvalInput(context, node, 1);
  const TfLiteEvalTensor *bso = tflite::micro::GetEvalInput(context, node, 2);
  TfLiteEvalTensor *output = tflite::micro::GetEvalOutput(context, node, 0);

  const RuntimeShape input_shape = tflite::micro::GetTensorShape(input);
  const RuntimeShape output_shape = tflite::micro::GetTensorShape(output);

  Conv2DOpData *op = reinterpret_cast<Conv2DOpData *>(node->user_data);
  Dispatcher *dispatcher = GetDispatcher();

  // initialize the dispatcher
  char *stack = static_cast<char *>(
      context->GetScratchBuffer(context, op->stack_scratch_index));
  TFLITE_DCHECK(stack != nullptr);
  dispatcher->InitializeTasks(conv2d_1x1_thread_worker, stack, op->stack_size);

  // create thread data
  Conv2DThreadData thread_data[op->execution_plan.GetNumThreads()];

  // setup params common to all thread workers
  nn_image_params_t in_image = {(uint32_t)input_shape.Dims(1),
                                (uint32_t)input_shape.Dims(2),
                                (uint32_t)input_shape.Dims(3)};
  nn_image_params_t out_image = {(uint32_t)output_shape.Dims(1),
                                 (uint32_t)output_shape.Dims(2),
                                 (uint32_t)output_shape.Dims(3)};

  // load weights & bias scratch buffers (if necessary)
  int8_t *tK = nullptr;
  int16_t *tBSO = nullptr;
  size_t weights_src_offset = 0;
  size_t weights_fetch_size;
  size_t biases_src_offset = 0;

  if (op->weights_scratch_index >= 0) {
    tK = static_cast<int8_t *>(
        context->GetScratchBuffer(context, op->weights_scratch_index));
    TFLITE_DCHECK(tK != nullptr);
  }
  if (op->bias_scratch_index >= 0) {
    tBSO = static_cast<int16_t *>(
        context->GetScratchBuffer(context, op->bias_scratch_index));
    TFLITE_DCHECK(tBSO != nullptr);
  }

  for (int i_cg = 0; i_cg < op->execution_plan.changrps.GetSize(); i_cg++) {
    const ChannelGroup &changrp = op->execution_plan.changrps[i_cg];

    // fetch the weights and biases
    weights_fetch_size = input_shape.Dims(3) * changrp.size;
    dispatcher->FetchBuffer(
        &tK, &tflite::micro::GetTensorData<int8_t>(weights)[weights_src_offset],
        weights_fetch_size);
    weights_src_offset += weights_fetch_size;
    dispatcher->FetchBuffer(
        (int8_t **)&tBSO,
        &tflite::micro::GetTensorData<int8_t>(bso)[biases_src_offset],
        bso_changrp_bytes);
    biases_src_offset += bso_changrp_bytes;

    for (int i_rg = 0; i_rg < op->execution_plan.regions.GetSize(); i_rg++) {
      const RowColRegion &region = op->execution_plan.regions[i_rg];

<<<<<<< HEAD
      thread_data[i_rg].Y = (nn_image_t *)output->data.int8;
      thread_data[i_rg].X = (const nn_image_t *)input->data.int8;
      thread_data[i_rg].K = (const nn_tensor_t *)tK;
      thread_data[i_rg].BSO = (const nn_bso_block_t *)tBSO;
=======
      thread_data[i_rg].data.Y =
          tflite::micro::GetTensorData<nn_image_t>(output);
      thread_data[i_rg].data.X =
          tflite::micro::GetTensorData<nn_image_t>(input);
      thread_data[i_rg].data.K = (const nn_tensor_t *)tK;
      thread_data[i_rg].data.BSO = (const nn_bso_block_t *)tBSO;
>>>>>>> 4379e14b
      thread_data[i_rg].x_image = &in_image;
      thread_data[i_rg].y_image = &out_image;
      thread_data[i_rg].job = {{region.top, region.left, changrp.start},
                               {region.rows, region.cols, changrp.size}};
      dispatcher->AddTask(reinterpret_cast<void *>(&thread_data[i_rg]));
    }
    // start and wait for tasks to complete
    dispatcher->JoinTasks();
  }

  return kTfLiteOk;
}

}  // namespace n1x1

//**************************************
//**************************************
//**************************************
// depthwise
//**************************************
//**************************************
//**************************************

namespace depthwise {

static void fetch_depthwise_subtensor(int8_t *dest, const int8_t *weights,
                                      const unsigned K_h, const unsigned K_w,
                                      const unsigned X_c,
                                      const unsigned start_channel,
                                      const unsigned channel_count) {
  assert(start_channel % 16 == 0);
  assert(channel_count % 4 == 0);

  Dispatcher *dispatcher = GetDispatcher();

  weights =
      &(weights[start_channel]);  // Address of weights[0][0][start_channel]

  // Total of K_h * K_w blocks, for a total of K_h*K_w*channel_count bytes
  for (int k = 0; k < K_h * K_w; k++) {
    dispatcher->FetchBuffer(&dest, weights, channel_count);
    // memcpy(dest, weights, channel_count);
    dest = &(dest[channel_count]);
    weights = &(weights[X_c]);
  }
}

TfLiteStatus Eval(TfLiteContext *context, TfLiteNode *node) {
  const TfLiteEvalTensor *input = tflite::micro::GetEvalInput(context, node, 0);
  const TfLiteEvalTensor *weights =
      tflite::micro::GetEvalInput(context, node, 1);
  const TfLiteEvalTensor *bso = tflite::micro::GetEvalInput(context, node, 2);
  TfLiteEvalTensor *output = tflite::micro::GetEvalOutput(context, node, 0);

  const RuntimeShape input_shape = tflite::micro::GetTensorShape(input);
  const RuntimeShape output_shape = tflite::micro::GetTensorShape(output);

  Conv2DOpData *op = reinterpret_cast<Conv2DOpData *>(node->user_data);
  Dispatcher *dispatcher = GetDispatcher();

  // initialize the dispatcher
  char *stack = static_cast<char *>(
      context->GetScratchBuffer(context, op->stack_scratch_index));
  TFLITE_DCHECK(stack != nullptr);
  dispatcher->InitializeTasks(conv2d_depthwise_thread_worker, stack,
                              op->stack_size);

  // create thread data and tasks
  int n_th = op->execution_plan.GetNumThreads();
  Conv2DThreadData thread_data[n_th];

  // setup params common to all thread workers
  nn_image_params_t in_image = {(uint32_t)input_shape.Dims(1),
                                (uint32_t)input_shape.Dims(2),
                                (uint32_t)input_shape.Dims(3)};
  nn_image_params_t out_image = {(uint32_t)output_shape.Dims(1),
                                 (uint32_t)output_shape.Dims(2),
                                 (uint32_t)output_shape.Dims(3)};
  nn_window_params_t conv_window = {
      {(uint32_t)op->params.K_h, (uint32_t)op->params.K_w},
      {-op->params.pad.top, -op->params.pad.left},
      {op->params.stride_h, op->params.stride_w}};

  // load weights & bias scratch buffers (if necessary)
  int8_t *tK = nullptr;
  int16_t *tBSO = nullptr;
  size_t biases_src_offset = 0;
  nn_conv2d_depthwise_flags_e flags = (nn_conv2d_depthwise_flags_e)0;

  if (op->weights_scratch_index >= 0) {
    tK = static_cast<int8_t *>(
        context->GetScratchBuffer(context, op->weights_scratch_index));
    TFLITE_DCHECK(tK != nullptr);
  }
  if (op->bias_scratch_index >= 0) {
    tBSO = static_cast<int16_t *>(
        context->GetScratchBuffer(context, op->bias_scratch_index));
    TFLITE_DCHECK(tBSO != nullptr);
  }

  for (int i_cg = 0; i_cg < op->execution_plan.changrps.GetSize(); i_cg++) {
    const ChannelGroup &changrp = op->execution_plan.changrps[i_cg];

    if (op->weights_scratch_index >= 0) {
      // fetch the weights
      fetch_depthwise_subtensor(
          tK, tflite::micro::GetTensorData<int8_t>(weights), op->params.K_h,
          op->params.K_w, output_shape.Dims(3), changrp.start, changrp.size);
      flags = CONV2D_DEPTHWISE_FLAG_SLICED_K;
    } else {
      // use entire tensor
      tK = const_cast<int8_t *>(tflite::micro::GetTensorData<int8_t>(weights));
    }

    if (op->weights_scratch_index >= 0) {
      // fetch the biases
      dispatcher->FetchBuffer(
          (int8_t **)&tBSO,
          &tflite::micro::GetTensorData<int8_t>(bso)[biases_src_offset],
          bso_changrp_bytes);
      biases_src_offset += bso_changrp_bytes;
    } else {
      // use entire tensor
      tBSO = const_cast<int16_t *>(tflite::micro::GetTensorData<int16_t>(bso));
    }

    for (int i_rg = 0; i_rg < op->execution_plan.regions.GetSize(); i_rg++) {
      const RowColRegion &region = op->execution_plan.regions[i_rg];

<<<<<<< HEAD
      thread_data[i_rg].Y = (nn_image_t *)output->data.int8;
      thread_data[i_rg].X = (const nn_image_t *)input->data.int8;
      thread_data[i_rg].K = (const nn_tensor_t *)tK;
      thread_data[i_rg].BSO = (const nn_bso_block_t *)tBSO;
      thread_data[i_rg].zero_point = op->params.pad.zero_point;
      thread_data[i_rg].x_image = &in_image;
      thread_data[i_rg].y_image = &out_image;
      thread_data[i_rg].window = &conv_window;
      thread_data[i_rg].job = {{region.top, region.left, changrp.start},
                               {region.rows, region.cols, changrp.size}};
=======
      thread_data[i_rg].data.Y =
          tflite::micro::GetTensorData<nn_image_t>(output);
      thread_data[i_rg].data.X =
          tflite::micro::GetTensorData<nn_image_t>(input);
      thread_data[i_rg].data.K = (const nn_tensor_t *)tK;
      thread_data[i_rg].data.BSO = (const nn_bso_block_t *)tBSO;
      thread_data[i_rg].params.zero_point = op->params.pad.zero_point;
      thread_data[i_rg].params.x_image = &in_image;
      thread_data[i_rg].params.y_image = &out_image;
      thread_data[i_rg].params.window = &conv_window;
      thread_data[i_rg].params.job = {{region.top, region.left, changrp.start},
                                      {region.rows, region.cols, changrp.size}};
>>>>>>> 4379e14b
      thread_data[i_rg].flags = flags;
      dispatcher->AddTask(reinterpret_cast<void *>(&thread_data[i_rg]));
    }
    // start and wait for tasks to complete
    dispatcher->JoinTasks();
  }

  return kTfLiteOk;
}

}  // namespace depthwise
}  // namespace conv

TfLiteRegistration *Register_Conv2D_Deep() {
  static TfLiteRegistration r = {conv::Init, nullptr,
                                 conv::Prepare<conv::Conv2DKernelType::DEEP>,
                                 conv::deep::Eval};
  return &r;
}

TfLiteRegistration *Register_Conv2D_Shallow() {
  static TfLiteRegistration r = {conv::Init, nullptr,
                                 conv::Prepare<conv::Conv2DKernelType::SHALLOW>,
                                 conv::shallow::Eval};
  return &r;
}

TfLiteRegistration *Register_Conv2D_1x1() {
  static TfLiteRegistration r = {
      conv::Init, nullptr, conv::Prepare<conv::Conv2DKernelType::ONE_BY_ONE>,
      conv::n1x1::Eval};
  return &r;
}

TfLiteRegistration *Register_Conv2D_Depthwise() {
  static TfLiteRegistration r = {
      conv::Init, nullptr, conv::Prepare<conv::Conv2DKernelType::DEPTHWISE>,
      conv::depthwise::Eval};
  return &r;
}

}  // namespace xcore
}  // namespace micro
}  // namespace ops
}  // namespace tflite<|MERGE_RESOLUTION|>--- conflicted
+++ resolved
@@ -266,9 +266,8 @@
     for (int i_rg = 0; i_rg < op->execution_plan.regions.GetSize(); i_rg++) {
       const RowColRegion &region = op->execution_plan.regions[i_rg];
 
-<<<<<<< HEAD
-      thread_data[i_rg].Y = (nn_image_t *)output->data.int8;
-      thread_data[i_rg].X = (const nn_image_t *)input->data.int8;
+      thread_data[i_rg].Y = tflite::micro::GetTensorData<nn_image_t>(output);
+      thread_data[i_rg].X = tflite::micro::GetTensorData<nn_image_t>(input);
       thread_data[i_rg].K = (const nn_tensor_t *)tK;
       thread_data[i_rg].BSO = (const nn_bso_block_t *)tBSO;
       thread_data[i_rg].zero_point = op->params.pad.zero_point;
@@ -277,20 +276,6 @@
       thread_data[i_rg].window = &conv_window;
       thread_data[i_rg].job = {{region.top, region.left, changrp.start},
                                {region.rows, region.cols, changrp.size}};
-=======
-      thread_data[i_rg].data.Y =
-          tflite::micro::GetTensorData<nn_image_t>(output);
-      thread_data[i_rg].data.X =
-          tflite::micro::GetTensorData<nn_image_t>(input);
-      thread_data[i_rg].data.K = (const nn_tensor_t *)tK;
-      thread_data[i_rg].data.BSO = (const nn_bso_block_t *)tBSO;
-      thread_data[i_rg].params.zero_point = op->params.pad.zero_point;
-      thread_data[i_rg].params.x_image = &in_image;
-      thread_data[i_rg].params.y_image = &out_image;
-      thread_data[i_rg].params.window = &conv_window;
-      thread_data[i_rg].params.job = {{region.top, region.left, changrp.start},
-                                      {region.rows, region.cols, changrp.size}};
->>>>>>> 4379e14b
       dispatcher->AddTask(reinterpret_cast<void *>(&thread_data[i_rg]));
     }
     // start and wait for tasks to complete
@@ -385,9 +370,8 @@
     for (int i_rg = 0; i_rg < op->execution_plan.regions.GetSize(); i_rg++) {
       const RowColRegion &region = op->execution_plan.regions[i_rg];
 
-<<<<<<< HEAD
-      thread_data[i_rg].Y = (nn_image_t *)output->data.int8;
-      thread_data[i_rg].X = (const nn_image_t *)input->data.int8;
+      thread_data[i_rg].Y = tflite::micro::GetTensorData<nn_image_t>(output);
+      thread_data[i_rg].X = tflite::micro::GetTensorData<nn_image_t>(input);
       thread_data[i_rg].K = (const nn_tensor_t *)tK;
       thread_data[i_rg].BSO = (const nn_bso_block_t *)tBSO;
       thread_data[i_rg].zero_point = op->params.pad.zero_point;
@@ -396,20 +380,6 @@
       thread_data[i_rg].window = &conv_window;
       thread_data[i_rg].job = {{region.top, region.left, changrp.start},
                                {region.rows, region.cols, changrp.size}};
-=======
-      thread_data[i_rg].data.Y =
-          tflite::micro::GetTensorData<nn_image_t>(output);
-      thread_data[i_rg].data.X =
-          tflite::micro::GetTensorData<nn_image_t>(input);
-      thread_data[i_rg].data.K = (const nn_tensor_t *)tK;
-      thread_data[i_rg].data.BSO = (const nn_bso_block_t *)tBSO;
-      thread_data[i_rg].params.zero_point = op->params.pad.zero_point;
-      thread_data[i_rg].params.x_image = &in_image;
-      thread_data[i_rg].params.y_image = &out_image;
-      thread_data[i_rg].params.window = &conv_window;
-      thread_data[i_rg].params.job = {{region.top, region.left, changrp.start},
-                                      {region.rows, region.cols, changrp.size}};
->>>>>>> 4379e14b
       dispatcher->AddTask(reinterpret_cast<void *>(&thread_data[i_rg]));
     }
     // start and wait for tasks to complete
@@ -496,19 +466,10 @@
     for (int i_rg = 0; i_rg < op->execution_plan.regions.GetSize(); i_rg++) {
       const RowColRegion &region = op->execution_plan.regions[i_rg];
 
-<<<<<<< HEAD
-      thread_data[i_rg].Y = (nn_image_t *)output->data.int8;
-      thread_data[i_rg].X = (const nn_image_t *)input->data.int8;
+      thread_data[i_rg].Y = tflite::micro::GetTensorData<nn_image_t>(output);
+      thread_data[i_rg].X = tflite::micro::GetTensorData<nn_image_t>(input);
       thread_data[i_rg].K = (const nn_tensor_t *)tK;
       thread_data[i_rg].BSO = (const nn_bso_block_t *)tBSO;
-=======
-      thread_data[i_rg].data.Y =
-          tflite::micro::GetTensorData<nn_image_t>(output);
-      thread_data[i_rg].data.X =
-          tflite::micro::GetTensorData<nn_image_t>(input);
-      thread_data[i_rg].data.K = (const nn_tensor_t *)tK;
-      thread_data[i_rg].data.BSO = (const nn_bso_block_t *)tBSO;
->>>>>>> 4379e14b
       thread_data[i_rg].x_image = &in_image;
       thread_data[i_rg].y_image = &out_image;
       thread_data[i_rg].job = {{region.top, region.left, changrp.start},
@@ -638,9 +599,8 @@
     for (int i_rg = 0; i_rg < op->execution_plan.regions.GetSize(); i_rg++) {
       const RowColRegion &region = op->execution_plan.regions[i_rg];
 
-<<<<<<< HEAD
-      thread_data[i_rg].Y = (nn_image_t *)output->data.int8;
-      thread_data[i_rg].X = (const nn_image_t *)input->data.int8;
+      thread_data[i_rg].Y = tflite::micro::GetTensorData<nn_image_t>(output);
+      thread_data[i_rg].X = tflite::micro::GetTensorData<nn_image_t>(input);
       thread_data[i_rg].K = (const nn_tensor_t *)tK;
       thread_data[i_rg].BSO = (const nn_bso_block_t *)tBSO;
       thread_data[i_rg].zero_point = op->params.pad.zero_point;
@@ -649,20 +609,6 @@
       thread_data[i_rg].window = &conv_window;
       thread_data[i_rg].job = {{region.top, region.left, changrp.start},
                                {region.rows, region.cols, changrp.size}};
-=======
-      thread_data[i_rg].data.Y =
-          tflite::micro::GetTensorData<nn_image_t>(output);
-      thread_data[i_rg].data.X =
-          tflite::micro::GetTensorData<nn_image_t>(input);
-      thread_data[i_rg].data.K = (const nn_tensor_t *)tK;
-      thread_data[i_rg].data.BSO = (const nn_bso_block_t *)tBSO;
-      thread_data[i_rg].params.zero_point = op->params.pad.zero_point;
-      thread_data[i_rg].params.x_image = &in_image;
-      thread_data[i_rg].params.y_image = &out_image;
-      thread_data[i_rg].params.window = &conv_window;
-      thread_data[i_rg].params.job = {{region.top, region.left, changrp.start},
-                                      {region.rows, region.cols, changrp.size}};
->>>>>>> 4379e14b
       thread_data[i_rg].flags = flags;
       dispatcher->AddTask(reinterpret_cast<void *>(&thread_data[i_rg]));
     }
