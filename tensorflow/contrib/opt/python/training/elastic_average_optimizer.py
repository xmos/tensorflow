# Copyright 2015 The TensorFlow Authors. All Rights Reserved.
#
# Licensed under the Apache License, Version 2.0 (the "License");
# you may not use this file except in compliance with the License.
# You may obtain a copy of the License at
#
#     http://www.apache.org/licenses/LICENSE-2.0
#
# Unless required by applicable law or agreed to in writing, software
# distributed under the License is distributed on an "AS IS" BASIS,
# WITHOUT WARRANTIES OR CONDITIONS OF ANY KIND, either express or implied.
# See the License for the specific language governing permissions and
# limitations under the License.
# ==============================================================================
"""Wrapper optimizer for Elastic Average SGD """
from __future__ import absolute_import
from __future__ import division
from __future__ import print_function

from tensorflow.python.framework import constant_op
from tensorflow.python.framework import dtypes
from tensorflow.python.framework import ops
from tensorflow.python.ops import control_flow_ops
from tensorflow.python.ops import data_flow_ops
from tensorflow.python.ops import gen_nn_ops
from tensorflow.python.ops import math_ops
from tensorflow.python.ops import state_ops
from tensorflow.python.ops import variable_scope
from tensorflow.python.ops import variables
from tensorflow.python.training import optimizer
from tensorflow.python.training import saver
from tensorflow.python.training import session_run_hook

LOCAL_VARIABLE_NAME = 'local_center_variable'
GLOBAL_VARIABLE_NAME = 'global_center_variable'
GLOBAL_STEP = 'global_step'


class ElasticAverageCustomGetter(object):
  """Custom_getter class is used to do:
  1. Change trainable variables to local collection and place them at worker
    device
  2. Generate global variables(global center variables)
  3. Generate local variables(local center variables) which record the global
    variables and place them at worker device
    Notice that the class should be used with tf.replica_device_setter,
    so that the global center variables and global step variable can be placed
    at ps device. Besides, use 'tf.get_variable' instead of 'tf.Variable' to
    use this custom getter.

  For example,
  ea_custom_getter = ElasticAverageCustomGetter(worker_device)
  with tf.device(
    tf.train.replica_device_setter(
      worker_device=worker_device,
      ps_device="/job:ps",
      cluster=cluster)),
    tf.variable_scope('',custom_getter=ea_custom_getter):
    ...
    create your model here
    ...
    with tf.device(worker_device):
      opt = tf.train.MomentumOptimizer(...)
      optimizer = ElasticAverageOptimizer(
            opt,
            num_worker=2,
            moving_rate=0.01, # or use default value
            communication_period=20,
            ea_custom_getter=ea_custom_getter)
      ...
      train_op = optimizer.apply_gradients(
        grads_vars,
        global_step=global_step)
    ...
    hooks = [optimizer.make_session_run_hook(is_chief, task_index)]
    ...
    with tf.train.MonitoredTrainingSession(master=server.target,
                                           is_chief=is_chief,
                                           checkpoint_dir=("...),
                                           save_checkpoint_secs=600,
                                           hooks=hooks) as mon_sess:
  """

  def __init__(self, worker_device):
    """Create a new `ElasticAverageCustomGetter`.

    Args:
      worker_device: String.  Name of the `worker` job.
    """
    self._worker_device = worker_device
    self._local_map = {}
    self._global_map = {}

  def __call__(self, getter, name, trainable, collections, *args, **kwargs):
    if trainable:
      with ops.device(self._worker_device):
        local_var = getter(
            name,
            trainable=True,
            collections=[ops.GraphKeys.LOCAL_VARIABLES],
            *args,
            **kwargs)
      if kwargs['reuse'] == True:
        return local_var
      global_center_variable = getter(
          name='%s/%s' % (GLOBAL_VARIABLE_NAME, name),
          trainable=False,
          collections=[ops.GraphKeys.GLOBAL_VARIABLES],
          *args,
          **kwargs)

      with ops.device(self._worker_device):
        local_center_variable = getter(
            name='%s/%s' % (LOCAL_VARIABLE_NAME, name),
            trainable=False,
            collections=[ops.GraphKeys.LOCAL_VARIABLES],
            *args,
            **kwargs)
      if kwargs['partitioner'] is None:
        self._local_map[local_var] = local_center_variable
        self._global_map[local_var] = global_center_variable
      else:
        v_list = list(local_var)
        for i in range(len(v_list)):
          self._local_map[v_list[i]] \
              = list(local_center_variable)[i]
          self._global_map[v_list[i]] \
              = list(global_center_variable)[i]
      return local_var
    else:
<<<<<<< HEAD
      kwargs['trainable'] = trainable
      kwargs['collections'] = collections
      if ops.GraphKeys.LOCAL_VARIABLES in collections:
        with ops.device(self._worker_device):
          return getter(name, *args, **kwargs)
      else:
        return getter(name, *args, **kwargs)

=======
      return getter(
          name,
          trainable=trainable,
          collections=collections,
          *args,
          **kwargs)
>>>>>>> 1c3d02eb


class ElasticAverageOptimizer(optimizer.Optimizer):
  """Wrapper optimizer that implements the Elastic Average SGD algorithm.
  This is an async optimizer. During the training, Each worker will update
  the local variables and maintains its own local_step, which starts from 0
  and is incremented by 1 after each update of local variables. Whenever
  the communication period divides the local step, the worker requests
  the current global center variables and then computed the elastic difference
  between global center variables and local variables. The elastic difference
  then be used to update both local variables and global variables.
  """

  # Default value as paper described
  BETA = 0.9

  def __init__(self,
               opt,
               num_worker,
               ea_custom_getter,
               communication_period=10,
               moving_rate=None,
               rho=None,
               use_locking=True,
               synchronous=False,
               name='ElasticAverageOptimizer'):
    """Construct a new gradient descent optimizer.

    Args:
      opt: The actual optimizer that will be used to update local variables.
        Must be one of the Optimizer classes.
      num_worker: The number of workers
      ea_custom_getter: The ElasticAverageCustomGetter
      communication_period: An int point value to controls the frequency
        of the communication between every worker and the ps.
      moving_rate: A floating point value to control the elastic difference.
      rho: the amount of exploration we allow in the model. The default
        value is moving_rate/learning_rate
        rho=0.0 is suggested in async mode.
      use_locking: If True use locks for update operations.
      synchronous: Add_sync_queues_and_barrier or not.
              True: all workers will wait for each other before start training
              False: worker can start training when its initilization is done,
                     no need to wait for everyone is ready.
                     in case one worker is restarted, it can join and continue
                     training without being blocked.
      name: Optional name prefix for the operations created when applying
        gradients. Defaults to "ElasticAverageOptimizer".
    """
    super(ElasticAverageOptimizer, self).__init__(use_locking, name)
    self._opt = opt
    self._num_worker = num_worker
    self._period = communication_period
    self._local_map = ea_custom_getter._local_map
    self._global_map = ea_custom_getter._global_map
    self._synchronous = synchronous

    if moving_rate is None:
      self._moving_rate = self.BETA / communication_period / num_worker
    else:
      self._moving_rate = moving_rate
    if rho is None:
      self._rho = self._moving_rate / self._opt._learning_rate
    else:
      self._rho = rho

    self._local_step = variable_scope.get_variable(
        initializer=0,
        trainable=False,
        collections=[ops.GraphKeys.LOCAL_VARIABLES],
        name='local_step')
    self._opt._prepare()

  def compute_gradients(self,
                        loss,
                        var_list=None,
                        gate_gradients=optimizer.Optimizer.GATE_OP,
                        aggregation_method=None,
                        colocate_gradients_with_ops=False,
                        grad_loss=None):
    """Compute gradients of `loss` for the variables in `var_list`.

    Add rho*elastic_difference to loss to control the exploration
    This is the first part of `minimize()`.  It returns a list
    of (gradient, variable) pairs where "gradient" is the gradient
    for "variable".  Note that "gradient" can be a `Tensor`, an
    `IndexedSlices`, or `None` if there is no gradient for the
    given variable.

    Args:
      loss: A Tensor containing the value to minimize.
      var_list: Optional list or tuple of `tf.Variable` to update to minimize
        `loss`.  Defaults to the list of variables collected in the graph
        under the key `GraphKey.TRAINABLE_VARIABLES`.
      gate_gradients: How to gate the computation of gradients.  Can be
        `GATE_NONE`, `GATE_OP`, or `GATE_GRAPH`.
      aggregation_method: Specifies the method used to combine gradient terms.
        Valid values are defined in the class `AggregationMethod`.
      colocate_gradients_with_ops: If True, try colocating gradients with
        the corresponding op.
      grad_loss: Optional. A `Tensor` holding the gradient computed for `loss`.

    Returns:
      A list of (gradient, variable) pairs. Variable is always present, but
      gradient can be `None`.

    Raises:
      TypeError: If `var_list` contains anything else than `Variable` objects.
      ValueError: If some arguments are invalid.
    """
    if not var_list:
      var_list = variables.trainable_variables()

    elastic_difference = [
        math_ops.subtract(v, lv)
        for v, lv in zip(variables.trainable_variables(),
                         [self._local_map[var] for var in var_list])
    ]

    distance_loss = self._rho * math_ops.add_n(
        [gen_nn_ops.l2_loss(ed) for ed in elastic_difference])

    total_loss = loss + distance_loss
    return self._opt.compute_gradients(total_loss, var_list, gate_gradients,
                                       aggregation_method,
                                       colocate_gradients_with_ops, grad_loss)

  def apply_gradients(self, grads_and_vars, global_step=None, name=None):
    """Apply gradients to global variables.

    This is the second part of `minimize()`. It returns an `Operation` that
    applies gradients.

    Args:
      grads_and_vars: List of (gradient, variable) pairs as returned by
        `compute_gradients()`.
      global_step: Optional `Variable` to increment by one after the
        variables have been updated.
      name: Optional name for the returned operation.  Default to the
        name passed to the `Optimizer` constructor.

    Returns:
      An `Operation` that applies the specified gradients. If `global_step`
      was not None, that operation also increments `global_step`.

    Raises:
      TypeError: If `grads_and_vars` is malformed.
      ValueError: If none of the variables have gradients.
    """
    global_old = set(n.op.name for n in variables.global_variables())
    apply_updates = self._opt.apply_gradients(grads_and_vars)
    global_new = set(n.op.name for n in variables.global_variables())
    with ops.control_dependencies([apply_updates]):
      local_update = state_ops.assign_add(
          self._local_step, 1, name='local_step_update').op

    # this is for place the variables created by optimizer to local collection
    # e.g., AdamOptimizer will create beta as global variables
    def _adjust_optimizer_variable_collection(opt_vars):
      g = ops.get_default_graph()
      idx = 0
      for _ in range(len(g._collections[ops.GraphKeys.GLOBAL_VARIABLES])):
        var = g.get_collection_ref(ops.GraphKeys.GLOBAL_VARIABLES)[idx]
        name = var.op.name
        if name in opt_vars:
          ops.add_to_collection(ops.GraphKeys.LOCAL_VARIABLES, var)
          del g.get_collection_ref(ops.GraphKeys.GLOBAL_VARIABLES)[idx]
        else:
          idx += 1

    _adjust_optimizer_variable_collection(global_new - global_old)

    # update global variables.
    def _Update_global_variables():
      local_vars = [v for g, v in grads_and_vars if g is not None]
      global_center_vars = [self._global_map[var] for var in local_vars]
      local_center_vars = [self._local_map[var] for var in local_vars]
      local_center_vars_update = []
      for lvar, var in zip(local_center_vars, global_center_vars):
        local_center_vars_update.append(lvar.assign(var))
      update_ops = []
      differences = []
      with ops.control_dependencies(local_center_vars_update):
        for v, lv in zip(local_vars, local_center_vars):
          with ops.device(v.device):
            differences.append(math_ops.subtract(v, lv))
        for lvar, diff in zip(local_vars, differences):
          with ops.device(lvar.device):
            update_ops.append(
                state_ops.assign_sub(lvar,
                                     math_ops.multiply(self._moving_rate,
                                                       diff)))
        for var, diff in zip(global_center_vars, differences):
          with ops.device(var.device):
            update_ops.append(
                state_ops.assign_add(var,
                                     math_ops.multiply(self._moving_rate,
                                                       diff)))
        if global_step:
          with ops.colocate_with(global_step):
            update_ops.append(state_ops.assign_add(global_step, 1))
      variable_update = control_flow_ops.group(*(update_ops))
      return variable_update

    with ops.control_dependencies([local_update]):
      condition = math_ops.equal(
          math_ops.mod(self._local_step, self._period), 0)
      conditional_update = control_flow_ops.cond(
          condition, _Update_global_variables, control_flow_ops.no_op)
    return conditional_update

  def get_init_op(self, task_index):
    """Returns the op to let all the local variables and local center
    variables equal to the global center variables before the training begins"""

    def _Add_sync_queues_and_barrier(enqueue_after_list):
      """Adds ops to enqueue on all worker queues"""
      sync_queues = [
          data_flow_ops.FIFOQueue(
              self._num_worker, [dtypes.bool],
              shapes=[[]],
              shared_name='%s%s' % ('variable_init_sync_queue', i))
          for i in range(self._num_worker)
      ]
      queue_ops = []
      # For each other worker, add an entry in a queue
      token = constant_op.constant(False)
      with ops.control_dependencies(enqueue_after_list):
        for i, q in enumerate(sync_queues):
          if i == task_index:
            queue_ops.append(control_flow_ops.no_op())
          else:
            queue_ops.append(q.enqueue(token))
      queue_ops.append(
          sync_queues[task_index].dequeue_many(len(sync_queues) - 1))
      return control_flow_ops.group(*queue_ops)

    init_ops = []
    local_vars = variables.trainable_variables()
    global_center_vars = [self._global_map[var] for var in local_vars]
    local_center_vars = [self._local_map[var] for var in local_vars]
    if not (local_vars and global_center_vars and local_center_vars):
      raise ValueError('The lists of local_variables, global_center_variables, '
                       'local_center_variables should not be empty  ')
    for lvar, gc_var, lc_var in zip(local_vars, global_center_vars,
                                    local_center_vars):
      init_ops.append(state_ops.assign(lvar, gc_var))
      init_ops.append(state_ops.assign(lc_var, gc_var))

    init_op = control_flow_ops.group(*(init_ops))
    if self._synchronous == False:
      return init_op

    sync_queue_op = _Add_sync_queues_and_barrier([init_op])
    return sync_queue_op

  def make_session_run_hook(self, is_chief, task_index):
    """Creates a hook to handle ElasticAverageOptimizerHook ops such as initialization."""
    return _ElasticAverageOptimizerHook(self, is_chief, task_index)

  def swapping_saver(self, var_list=None, name='swapping_saver', **kwargs):
    """Create a saver copy global_center_variable to trainable variables
    Please call this function after all your variables created with
    ElasticAverageCustomGetter. For evaluations or inference, use this saver
    during training.  It will save the global_center_variable of the trained
    parameters under the original parameter names.
    Args:
      var_list: List of variables to save, as per `Saver()`.
                If set to None, save all the trainable_variables that have
                been created before this call.
      name: The name of the saver.
      **kwargs: Keyword arguments of `Saver()`.
    Returns:
      A `tf.train.Saver` object.
    Raises:
      RuntimeError: global_center_variable is empty, please make sure
                    this is called after model created and
                    ElasticAverageCustomGetter is used when declaring you model
    """
    if not self._global_map:
      raise RuntimeError('global_center_variable is empty, please make sure '
                         'this is called after model created and '
                         'ElasticAverageCustomGetter is used when declaring '
                         'you model')

    if var_list is None:
      var_list = variables.trainable_variables()
    if not isinstance(var_list, dict):
      var_list = saver.BaseSaverBuilder.OpListToDict(var_list)

    swapped_var_list = {}
    for key, var in var_list.items():
      tensor = var

      if not isinstance(var, list):
        for tvar in variables.trainable_variables():
          if tvar.op.name == var.op.name:
            tensor = self._global_map.get(tvar, var)
            break
      else: #partitioned variable
        tensor = [self._global_map.get(lvar, lvar) for lvar in var]

      swapped_var_list[key] = tensor

    return saver.Saver(swapped_var_list, name=name, **kwargs)

class _ElasticAverageOptimizerHook(session_run_hook.SessionRunHook):

  def __init__(self, ea_optimizer, is_chief, task_index):
    """Creates hook to handle ElasticAverageOptimizer initialization ops.

    Args:
      ea_optimizer: `ElasticAverageOptimizer` which this hook will initialize.
      is_chief: `Bool`, whether is this a chief replica or not.
    """
    self._ea_optimizer = ea_optimizer
    self._is_chief = is_chief
    self._task_index = task_index

  def begin(self):
    self._local_init_op = variables.local_variables_initializer()
    self._global_init_op = None
    if self._is_chief:
      self._global_init_op = variables.global_variables_initializer()
    self._variable_init_op = self._ea_optimizer.get_init_op(self._task_index)

  def after_create_session(self, session, coord):
    """Run initialization ops"""
    session.run(self._variable_init_op)<|MERGE_RESOLUTION|>--- conflicted
+++ resolved
@@ -128,7 +128,6 @@
               = list(global_center_variable)[i]
       return local_var
     else:
-<<<<<<< HEAD
       kwargs['trainable'] = trainable
       kwargs['collections'] = collections
       if ops.GraphKeys.LOCAL_VARIABLES in collections:
@@ -137,14 +136,6 @@
       else:
         return getter(name, *args, **kwargs)
 
-=======
-      return getter(
-          name,
-          trainable=trainable,
-          collections=collections,
-          *args,
-          **kwargs)
->>>>>>> 1c3d02eb
 
 
 class ElasticAverageOptimizer(optimizer.Optimizer):
