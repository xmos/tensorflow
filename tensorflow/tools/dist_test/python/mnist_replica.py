--- conflicted
+++ resolved
@@ -123,11 +123,7 @@
 
   is_chief = (FLAGS.task_index == 0)
   if FLAGS.num_gpus > 0:
-<<<<<<< HEAD
-    # Avoid gpu allocation conflict: now allocate task_num -> #gpu 
-=======
     # Avoid gpu allocation conflict: now allocate task_num -> #gpu
->>>>>>> aee7408d
     # for each worker in the corresponding machine
     gpu = (FLAGS.task_index % FLAGS.num_gpus)
     worker_device = "/job:worker/task:%d/gpu:%d" % (FLAGS.task_index, gpu)
